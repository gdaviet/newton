--- conflicted
+++ resolved
@@ -32,11 +32,7 @@
 
 import newton
 import newton.utils
-<<<<<<< HEAD
 from newton.core import PARTICLE_FLAG_ACTIVE
-=======
-from newton.core.types import PARTICLE_FLAG_ACTIVE
->>>>>>> 200d0488
 
 
 @wp.kernel
@@ -231,14 +227,8 @@
 
         self.renderer = None
         if stage_path:
-<<<<<<< HEAD
-            self.renderer = newton.utils.SimRenderer(self.model, stage_path, scaling=1)
-        else:
-            self.renderer = None
-=======
             self.renderer = newton.utils.SimRendererOpenGL(path=stage_path, model=self.model, scaling=0.05)
 
->>>>>>> 200d0488
         self.cuda_graph = None
         if self.use_cuda_graph:
             with wp.ScopedCapture() as capture:
